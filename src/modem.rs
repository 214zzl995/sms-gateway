--- conflicted
+++ resolved
@@ -284,16 +284,11 @@
             }
         }
 
-<<<<<<< HEAD
         // 成功发送后立即释放串口锁
         drop(port);
 
         if ok_received && cmgs_received {
             // 创建 SMS 记录并插入数据库，返回插入的 id
-=======
-        // Final response validation
-        if ok_received && cmgs_received {
->>>>>>> c5c08c20
             let sms = SMS {
                 id: 0,
                 contact_id: contact.id,
@@ -331,16 +326,6 @@
         let sms_list = self.read_sms(sms_type).await?;
         if !sms_list.is_empty() {
             tokio::spawn(async move {
-<<<<<<< HEAD
-                if let Err(err) = ModemSMS::bulk_insert(&sms_list).await {
-                    log::error!("Insert SMS error: {}", err);
-                };
-
-                tokio::spawn(async move {
-                    let conversations = crate::db::Conversation::query_unread().await.unwrap();
-                    sse_manager.send(conversations);
-                })
-=======
                 match ModemSMS::bulk_insert(&sms_list).await {
                     Ok(contact_ids) => {
                         tokio::spawn(async move {
@@ -355,7 +340,6 @@
                         log::error!("Insert SMS error: {}", err);
                     }
                 }
->>>>>>> c5c08c20
             });
         }
         Ok(())
